--- conflicted
+++ resolved
@@ -144,12 +144,8 @@
             ['teeth', 'tooth'],
             ['theses', ['thes', 'these', 'thesis']],
             ['thieves', ['thief', 'thieve', 'thieff']],
-<<<<<<< HEAD
             ['treasons', 'treason'],
-            ['trees', ['tre', 'tree']],
-=======
             ['trees', 'tree'],
->>>>>>> 67e92853
             ['waltzes', ['waltz', 'waltze']],
             ['wives', 'wife'],
 
